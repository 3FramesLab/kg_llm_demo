--- conflicted
+++ resolved
@@ -108,7 +108,12 @@
   const [resultsError, setResultsError] = useState(null);
   const [page, setPage] = useState(0);
   const [rowsPerPage, setRowsPerPage] = useState(10);
-  const [searchFilter, setSearchFilter] = useState('');
+
+  // Owner filter state
+  const [selectedOwners, setSelectedOwners] = useState([]);
+  const [availableOwners, setAvailableOwners] = useState([]);
+  const [loadingOwners, setLoadingOwners] = useState(true);
+  const [searchQuery, setSearchQuery] = useState('');
 
   // OPS Planner filter state
   const [selectedOpsPlanner, setSelectedOpsPlanner] = useState('');
@@ -220,22 +225,12 @@
 
   const fetchDashboardData = async () => {
     setLoading(true);
-<<<<<<< HEAD
-=======
     setLoadingOwners(true);
     setLoadingOpsPlanner(true);
->>>>>>> d8661e62
     try {
       const response = await getDashboardData();
       const data = response.data;
       setDashboardData(data);
-<<<<<<< HEAD
-    } catch (error) {
-      console.error('Error fetching dashboard data:', error);
-      setDashboardData({ groups: [] });
-    } finally {
-      setLoading(false);
-=======
 
       // Extract unique owners from all KPIs in all groups
       const ownersSet = new Set();
@@ -275,7 +270,6 @@
       setLoading(false);
       setLoadingOwners(false);
       setLoadingOpsPlanner(false);
->>>>>>> d8661e62
     }
   };
 
@@ -402,8 +396,6 @@
     handleViewResults(kpi);
   };
 
-<<<<<<< HEAD
-=======
   const handleRefresh = () => {
     fetchDashboardData();
     if (onRefresh) {
@@ -450,7 +442,6 @@
     });
   };
 
->>>>>>> d8661e62
   const handleChangePage = (_event, newPage) => {
     setPage(newPage);
   };
@@ -496,28 +487,9 @@
     setResults(null);
     setResultsError(null);
     setPage(0);
-<<<<<<< HEAD
-    setSearchFilter('');
-  };
-
-  // Filter results based on search term
-  const getFilteredResults = () => {
-    if (!results?.result_data || !searchFilter.trim()) {
-      return results?.result_data || [];
-    }
-
-    const searchLower = searchFilter.toLowerCase();
-    return results.result_data.filter((row) => {
-      return results.column_names?.some((col) => {
-        const value = row[col];
-        return String(value ?? '').toLowerCase().includes(searchLower);
-      });
-    });
-=======
     // Reset OPS planner filter when dialog closes
     setSelectedOpsPlanner('');
     setOpsSearchQuery('');
->>>>>>> d8661e62
   };
 
   if (loading) {
@@ -614,13 +586,10 @@
         width: '100%',
         height: 'calc(100vh - 100px)',
         bgcolor: '#f9fafb',
+        gap: 2,
         p: 2,
-        overflow: 'auto',
-        boxSizing: 'border-box',
       }}
     >
-<<<<<<< HEAD
-=======
       {/* Main Content Area */}
       <Box
         sx={{
@@ -629,7 +598,6 @@
           marginRight: { xs: 0, lg: '200px' }, // Reserve space for right sidebar
         }}
       >
->>>>>>> d8661e62
         <Container maxWidth={maxWidth} sx={{ p: 0, ...containerSx }}>
           {/* KPI Cards - Grouped Card Layout */}
           <Grid container>
@@ -693,122 +661,51 @@
                     </Typography>
                   </Box>
 
-                  {/* KPIs List */}
-                  <CardContent sx={{ p: 0, mt: 2, borderTop: '1px solid #e0e0e0', mx: 1.5, mr: 2.5 }}>
-                    {group.kpis.map((kpi) => (
+              {/* KPIs List */}
+              <CardContent sx={{ p: 0 }}>
+                {group.kpis.map((kpi, kpiIndex) => (
+                  <Box
+                    key={kpi.id}
+                    onClick={() => handleRecordsClick(kpi)}
+                    sx={{
+                      display: 'flex',
+                      alignItems: 'center',
+                      justifyContent: 'space-between',
+                      px: 1.5,
+                      py: 1,
+                      borderBottom: kpiIndex < group.kpis.length - 1 ? '1px solid #f3f4f6' : 'none',
+                      cursor: 'pointer',
+                      transition: 'all 0.15s ease',
+                      '&:hover': {
+                        bgcolor: '#f9fafb',
+                        '& .kpi-name': {
+                          color: '#84cc16',
+                        },
+                        '& .record-count': {
+                          transform: 'scale(1.05)',
+                        },
+                      },
+                    }}
+                  >
+                    {/* KPI Name */}
+                    <Box sx={{ flex: 1, pr: 1.5, display: 'flex', alignItems: 'center', gap: 1 }}>
+                      {/* Sparkline Icon */}
                       <Box
-                        key={kpi.id}
-                        onClick={() => handleRecordsClick(kpi)}
+                        onClick={(e) => {
+                          e.stopPropagation();
+                          handleSparklineClick(kpi);
+                        }}
                         sx={{
                           display: 'flex',
                           alignItems: 'center',
-                          justifyContent: 'space-between',
-                          px: 1.25,
-                          pr: 0,
-                          borderBottom: '1px solid #e0e0e0',
+                          justifyContent: 'center',
                           cursor: 'pointer',
-                          '&:last-child': {
-                            borderBottom: 'none',
+                          transition: 'all 0.15s ease',
+                          '&:hover': {
+                            transform: 'scale(1.15)',
                           },
                         }}
                       >
-<<<<<<< HEAD
-                        {/* KPI Name */}
-                        <Box sx={{ flex: 1, pr: 1 }}>
-                          <Typography
-                            variant="body2"
-                            sx={{
-                              color: '#616161',
-                              fontSize: '0.8125rem',
-                              fontWeight: 400,
-                              lineHeight: 1.4,
-                            }}
-                          >
-                            {kpi.name}
-                          </Typography>
-                        </Box>
-                        
-                        {/* Sparkline */}
-                        {kpi.latest_execution && (
-                          <Box
-                            onClick={(e) => {
-                              e.stopPropagation();
-                              handleSparklineClick(kpi);
-                            }}
-                            sx={{
-                              width: 60,
-                              height: 24,
-                              mr: 1,
-                              cursor: 'pointer',
-                              display: 'flex',
-                              alignItems: 'center',
-                              '&:hover': {
-                                opacity: 0.7,
-                              },
-                            }}
-                          >
-                            <ShowChartIcon
-                              sx={{
-                                fontSize: 20,
-                                color: '#6366f1',
-                              }}
-                            />
-                          </Box>
-                        )}
-                        {/* Record Count Badge */}
-                        {kpi.latest_execution ? (
-                          <Box
-                            sx={{
-                              minWidth: 50,
-                              maxWidth: 50,
-                              px: 0.875,
-                              py: 0.25,
-                              borderRadius: 0.375,
-                              bgcolor: getRecordCountColor(kpi.latest_execution.record_count),
-                              display: 'flex',
-                              alignItems: 'center',
-                              justifyContent: 'flex-end',
-                            }}
-                          >
-                            <Typography
-                              variant="body2"
-                              sx={{
-                                fontSize: '0.8125rem',
-                                fontWeight: 700,
-                                color: '#212121',
-                                lineHeight: 1.2,
-                              }}
-                            >
-                              {kpi.latest_execution.record_count.toLocaleString()}
-                            </Typography>
-                          </Box>
-                        ) : (
-                          <Box
-                            sx={{
-                              minWidth: 35,
-                              px: 0.875,
-                              py: 0.25,
-                              borderRadius: 0.375,
-                              bgcolor: '#e0e0e0',
-                              display: 'flex',
-                              alignItems: 'center',
-                              justifyContent: 'flex-end',
-                            }}
-                          >
-                            <Typography
-                              variant="body2"
-                              sx={{
-                                fontSize: '0.8125rem',
-                                fontWeight: 700,
-                                color: '#757575',
-                                lineHeight: 1.2,
-                              }}
-                            >
-                              N/A
-                            </Typography>
-                          </Box>
-                        )}
-=======
                         <ShowChartIcon
                           sx={{
                             fontSize: 18,
@@ -885,197 +782,16 @@
                         >
                           N/A
                         </Typography>
->>>>>>> d8661e62
                       </Box>
-                    ))}
-                  </CardContent>
-                </Card>
-              </Grid>
-            ))}
-          </Grid>
-
-<<<<<<< HEAD
-          {/* Results Dialog */}
-          <Dialog
-            open={resultsDialogOpen}
-            onClose={handleCloseResultsDialog}
-            maxWidth="lg"
-            fullWidth
-            PaperProps={{
-              sx: {
-                borderRadius: 2,
-                boxShadow: '0 8px 32px rgba(0, 0, 0, 0.12)'
-              }
-            }}
-          >
-            <DialogTitle
-              sx={{
-                display: 'flex',
-                justifyContent: 'space-between',
-                alignItems: 'center',
-                pb: 2,
-                borderBottom: '1px solid #e5e7eb'
-              }}
-            >
-              <Box>
-                <Typography variant="h6" sx={{ fontWeight: 700, color: '#111827' }}>
-                  {selectedKPI?.name || 'KPI'} - Results
-                </Typography>
-              </Box>
-              <IconButton
-                onClick={handleCloseResultsDialog}
-                sx={{
-                  color: '#6b7280',
-                  '&:hover': {
-                    bgcolor: '#f3f4f6'
-                  }
-                }}
-              >
-                <CloseIcon />
-              </IconButton>
-            </DialogTitle>
-
-            <DialogContent sx={{ pt: 3, pb: 2 }}>
-              {resultsLoading ? (
-                <Box sx={{ display: 'flex', justifyContent: 'center', py: 4 }}>
-                  <CircularProgress />
-                </Box>
-              ) : resultsError ? (
-                <Alert severity="error">{resultsError}</Alert>
-              ) : !results ? (
-                <Alert severity="info">No results available</Alert>
-              ) : (
-                <Box sx={{ display: 'flex', flexDirection: 'column', gap: 3 }}>
-                  {/* Results Table Section */}
-                  <Box>
-                    <Box sx={{ display: 'flex', justifyContent: 'space-between', alignItems: 'center', mb: 2 }}>
-                      <Typography variant="subtitle2" sx={{ fontWeight: 'bold' }}>
-                        Query Results ({results.record_count || 0} records)
-                      </Typography>
-                      <TextField
-                        size="small"
-                        placeholder="Search in results..."
-                        value={searchFilter}
-                        onChange={(e) => {
-                          setSearchFilter(e.target.value);
-                          setPage(0); // Reset to first page when searching
-                        }}
-                        InputProps={{
-                          startAdornment: (
-                            <InputAdornment position="start">
-                              <SearchIcon sx={{ color: '#9ca3af', fontSize: 20 }} />
-                            </InputAdornment>
-                          ),
-                        }}
-                        sx={{
-                          width: 300,
-                          '& .MuiOutlinedInput-root': {
-                            borderRadius: 1.5,
-                            bgcolor: '#f9fafb',
-                            '&:hover': {
-                              bgcolor: '#f3f4f6',
-                            },
-                            '&.Mui-focused': {
-                              bgcolor: 'white',
-                            }
-                          }
-                        }}
-                      />
-                    </Box>
-                    {results.result_data && results.result_data.length > 0 ? (
-                      <>
-                        <TableContainer component={Paper}>
-                          <Table size="small">
-                            <TableHead>
-                              <TableRow sx={{ backgroundColor: '#f5f5f5' }}>
-                                {results.column_names?.map((col) => (
-                                  <TableCell key={col} sx={{ fontWeight: 'bold' }}>
-                                    {col}
-                                  </TableCell>
-                                ))}
-                              </TableRow>
-                            </TableHead>
-                            <TableBody>
-                              {getFilteredResults()
-                                .slice(page * rowsPerPage, page * rowsPerPage + rowsPerPage)
-                                .map((row, idx) => (
-                                  <TableRow key={idx}>
-                                    {results.column_names?.map((col) => (
-                                      <TableCell key={`${idx}-${col}`}>
-                                        {String(row[col] ?? '')}
-                                      </TableCell>
-                                    ))}
-                                  </TableRow>
-                                ))}
-                            </TableBody>
-                          </Table>
-                        </TableContainer>
-                        {getFilteredResults().length === 0 ? (
-                          <Alert severity="info" sx={{ mt: 2 }}>
-                            No results match your search criteria
-                          </Alert>
-                        ) : (
-                          <TablePagination
-                            rowsPerPageOptions={[5, 10, 25, 50]}
-                            component="div"
-                            count={getFilteredResults().length}
-                            rowsPerPage={rowsPerPage}
-                            page={page}
-                            onPageChange={handleChangePage}
-                            onRowsPerPageChange={handleChangeRowsPerPage}
-                          />
-                        )}
-                      </>
-                    ) : (
-                      <Alert severity="info">No data returned from query</Alert>
                     )}
                   </Box>
-                </Box>
-              )}
-            </DialogContent>
-
-            <DialogActions sx={{ px: 3, py: 2, borderTop: '1px solid #e5e7eb' }}>
-              <Button
-                startIcon={<DownloadIcon />}
-                onClick={handleDownloadCSV}
-                disabled={!results?.result_data || results.result_data.length === 0}
-                sx={{
-                  textTransform: 'none',
-                  fontWeight: 600
-                }}
-              >
-                Download CSV
-              </Button>
-              <Button
-                onClick={handleCloseResultsDialog}
-                variant="contained"
-                sx={{
-                  bgcolor: '#6366f1',
-                  color: 'white',
-                  textTransform: 'none',
-                  fontWeight: 600,
-                  px: 3,
-                  '&:hover': {
-                    bgcolor: '#4f46e5'
-                  }
-                }}
-              >
-                Close
-              </Button>
-            </DialogActions>
-          </Dialog>
-
-          {/* Trend Chart Dialog */}
-          <Dialog
-            open={trendChartDialogOpen}
-            onClose={() => setTrendChartDialogOpen(false)}
-            maxWidth="md"
-            fullWidth
-            PaperProps={{
-              sx: {
-                borderRadius: 2,
-                boxShadow: '0 8px 32px rgba(0, 0, 0, 0.12)'
-=======
+                ))}
+              </CardContent>
+            </Card>
+          </Grid>
+        ))}
+      </Grid>
+
       {/* Results Dialog */}
       <Dialog
         open={resultsDialogOpen}
@@ -1408,36 +1124,36 @@
           )}
         </DialogContent>
 
-        <DialogActions sx={{ px: 3, py: 2, borderTop: '1px solid #e5e7eb' }}>
-          <Button
-            startIcon={<DownloadIcon />}
-            onClick={handleDownloadCSV}
-            disabled={!results?.result_data || results.result_data.length === 0}
-            sx={{
-              textTransform: 'none',
-              fontWeight: 600
-            }}
-          >
-            Download CSV
-          </Button>
-          <Button
-            onClick={handleCloseResultsDialog}
-            variant="contained"
-            sx={{
-              bgcolor: '#6366f1',
-              color: 'white',
-              textTransform: 'none',
-              fontWeight: 600,
-              px: 3,
-              '&:hover': {
-                bgcolor: '#4f46e5'
-              }
-            }}
-          >
-            Close
-          </Button>
-        </DialogActions>
-      </Dialog>
+            <DialogActions sx={{ px: 3, py: 2, borderTop: '1px solid #e5e7eb' }}>
+              <Button
+                startIcon={<DownloadIcon />}
+                onClick={handleDownloadCSV}
+                disabled={!results?.result_data || results.result_data.length === 0}
+                sx={{
+                  textTransform: 'none',
+                  fontWeight: 600
+                }}
+              >
+                Download CSV
+              </Button>
+              <Button
+                onClick={handleCloseResultsDialog}
+                variant="contained"
+                sx={{
+                  bgcolor: '#6366f1',
+                  color: 'white',
+                  textTransform: 'none',
+                  fontWeight: 600,
+                  px: 3,
+                  '&:hover': {
+                    bgcolor: '#4f46e5'
+                  }
+                }}
+              >
+                Close
+              </Button>
+            </DialogActions>
+          </Dialog>
 
       {/* Trend Chart Dialog */}
       <Dialog
@@ -1475,31 +1191,33 @@
               color: '#6b7280',
               '&:hover': {
                 bgcolor: '#f3f4f6'
->>>>>>> d8661e62
               }
             }}
           >
-            <DialogTitle
+            <CloseIcon />
+          </IconButton>
+        </DialogTitle>
+
+        <DialogContent sx={{ pt: 3, pb: 2 }}>
+          {detailedTrendData.length > 0 ? (
+            <Box sx={{ width: '100%', height: 400, display: 'flex', alignItems: 'center', justifyContent: 'center' }}>
+              <VegaEmbed
+                spec={getVegaSpec(detailedTrendData)}
+                actions={false}
+                style={{ width: '100%' }}
+              />
+            </Box>
+          ) : (
+            <Box
               sx={{
                 display: 'flex',
-                justifyContent: 'space-between',
+                flexDirection: 'column',
                 alignItems: 'center',
-                pb: 2,
-                borderBottom: '1px solid #e5e7eb'
+                justifyContent: 'center',
+                height: 300,
+                color: '#9ca3af'
               }}
             >
-<<<<<<< HEAD
-              <Box>
-                <Typography variant="h6" sx={{ fontWeight: 700, color: '#111827', mb: 0.5 }}>
-                  {selectedKPIForChart?.name || 'KPI'} - Trend Analysis
-                </Typography>
-                <Typography variant="body2" sx={{ color: '#6b7280', fontSize: '0.875rem' }}>
-                  Last 7 days execution history
-                </Typography>
-              </Box>
-              <IconButton
-                onClick={() => setTrendChartDialogOpen(false)}
-=======
               <ShowChartIcon sx={{ fontSize: 64, mb: 2, opacity: 0.5 }} />
               <Typography variant="body1" sx={{ fontWeight: 600 }}>
                 No trend data available
@@ -1574,71 +1292,215 @@
               <PersonIcon sx={{ fontSize: 20, color: 'white' }} />
               <Typography
                 variant="h6"
->>>>>>> d8661e62
                 sx={{
-                  color: '#6b7280',
-                  '&:hover': {
-                    bgcolor: '#f3f4f6'
-                  }
+                  color: 'white',
+                  fontWeight: 700,
+                  fontSize: '0.9375rem',
+                  letterSpacing: '-0.01em',
                 }}
               >
-                <CloseIcon />
-              </IconButton>
-            </DialogTitle>
-
-            <DialogContent sx={{ pt: 3, pb: 2 }}>
-              {detailedTrendData.length > 0 ? (
-                <Box sx={{ width: '100%', height: 400, display: 'flex', alignItems: 'center', justifyContent: 'center' }}>
-                  <VegaEmbed
-                    spec={getVegaSpec(detailedTrendData)}
-                    actions={false}
-                    style={{ width: '100%' }}
-                  />
-                </Box>
-              ) : (
-                <Box
-                  sx={{
-                    display: 'flex',
-                    flexDirection: 'column',
-                    alignItems: 'center',
-                    justifyContent: 'center',
-                    height: 300,
-                    color: '#9ca3af'
-                  }}
-                >
-                  <ShowChartIcon sx={{ fontSize: 64, mb: 2, opacity: 0.5 }} />
-                  <Typography variant="body1" sx={{ fontWeight: 600 }}>
-                    No trend data available
-                  </Typography>
-                  <Typography variant="body2" sx={{ mt: 1 }}>
-                    Execute this KPI to start collecting trend data
+                Filters
+              </Typography>
+            </Box>
+            <Typography
+              variant="caption"
+              sx={{
+                color: 'rgba(255, 255, 255, 0.9)',
+                fontSize: '0.75rem',
+              }}
+            >
+              {loadingOwners ? 'Loading...' : `Filter KPIs by planner`}
+            </Typography>
+          </Box>
+
+          {/* Owner Filter Section */}
+          <Box sx={{ p: 1.5 }}>
+            {loadingOwners ? (
+              // Loading skeleton
+              <>
+                {[1, 2, 3].map((i) => (
+                  <Box key={i} sx={{ mb: 1 }}>
+                    <Skeleton variant="rectangular" width="100%" height={32} sx={{ borderRadius: 1 }} />
+                  </Box>
+                ))}
+              </>
+            ) : availableOwners.length > 0 ? (
+              <>
+                <Box sx={{ display: 'flex', alignItems: 'center', gap: 0.5, mb: 1.5 }}>
+                  <PersonIcon sx={{ fontSize: 16, color: '#6b7280' }} />
+                  <Typography
+                    variant="subtitle2"
+                    sx={{
+                      color: '#6b7280',
+                      fontWeight: 600,
+                      fontSize: '0.75rem',
+                      textTransform: 'uppercase',
+                      letterSpacing: '0.05em',
+                    }}
+                  >
+                    Filter by Planner
                   </Typography>
                 </Box>
-              )}
-            </DialogContent>
-
-            <DialogActions sx={{ px: 3, py: 2, borderTop: '1px solid #e5e7eb' }}>
-              <Button
-                onClick={() => setTrendChartDialogOpen(false)}
-                variant="contained"
+
+                {/* Search Input */}
+                <TextField
+                  size="small"
+                  placeholder="Search planners..."
+                  value={searchQuery}
+                  onChange={(e) => setSearchQuery(e.target.value)}
+                  sx={{
+                    mb: 1.5,
+                    '& .MuiOutlinedInput-root': {
+                      fontSize: '0.8125rem',
+                      borderRadius: 1,
+                      bgcolor: '#f9fafb',
+                      '&:hover': {
+                        bgcolor: '#f3f4f6',
+                      },
+                      '&.Mui-focused': {
+                        bgcolor: 'white',
+                      },
+                    },
+                    '& .MuiOutlinedInput-input': {
+                      py: 0.75,
+                    },
+                  }}
+                  InputProps={{
+                    startAdornment: (
+                      <InputAdornment position="start">
+                        <SearchIcon sx={{ fontSize: 18, color: '#9ca3af' }} />
+                      </InputAdornment>
+                    ),
+                    endAdornment: searchQuery && (
+                      <InputAdornment position="end">
+                        <IconButton
+                          size="small"
+                          onClick={() => setSearchQuery('')}
+                          sx={{
+                            p: 0.5,
+                            '&:hover': {
+                              bgcolor: '#f3f4f6',
+                            },
+                          }}
+                        >
+                          <ClearIcon sx={{ fontSize: 16, color: '#9ca3af' }} />
+                        </IconButton>
+                      </InputAdornment>
+                    ),
+                  }}
+                />
+
+                <Box sx={{ maxHeight: '400px', overflowY: 'auto' }}>
+                  {(() => {
+                    const filteredOwners = availableOwners.filter(owner =>
+                      owner.toLowerCase().includes(searchQuery.toLowerCase())
+                    );
+
+                    if (filteredOwners.length === 0) {
+                      return (
+                        <Box
+                          sx={{
+                            textAlign: 'center',
+                            py: 3,
+                            px: 2,
+                          }}
+                        >
+                          <SearchIcon sx={{ fontSize: 40, color: '#d1d5db', mb: 1 }} />
+                          <Typography
+                            variant="body2"
+                            sx={{
+                              color: '#6b7280',
+                              fontSize: '0.8125rem',
+                            }}
+                          >
+                            No planners found
+                          </Typography>
+                          <Typography
+                            variant="caption"
+                            sx={{
+                              color: '#9ca3af',
+                              fontSize: '0.75rem',
+                            }}
+                          >
+                            Try a different search term
+                          </Typography>
+                        </Box>
+                      );
+                    }
+
+                    return filteredOwners.map((owner) => (
+                      <FormControlLabel
+                        key={owner}
+                        control={
+                          <Checkbox
+                            checked={selectedOwners.includes(owner)}
+                            onChange={() => handleOwnerToggle(owner)}
+                            size="small"
+                            sx={{
+                              py: 0.25,
+                              '&.Mui-checked': {
+                                color: '#6366f1',
+                              },
+                            }}
+                          />
+                        }
+                        label={
+                          <Typography
+                            variant="body2"
+                            sx={{
+                              fontSize: '0.8125rem',
+                              color: '#374151',
+                            }}
+                          >
+                            {owner}
+                          </Typography>
+                        }
+                        sx={{
+                          display: 'flex',
+                          ml: 0,
+                          mb: 0.25,
+                          '&:hover': {
+                            bgcolor: '#f9fafb',
+                            borderRadius: 1,
+                          },
+                        }}
+                      />
+                    ));
+                  })()}
+                </Box>
+                {selectedOwners.length > 0 && (
+                  <Box sx={{ mt: 1.5 }}>
+                    <Chip
+                      label={`${selectedOwners.length} selected`}
+                      size="small"
+                      onDelete={() => setSelectedOwners([])}
+                      sx={{
+                        height: 20,
+                        fontSize: '0.6875rem',
+                        bgcolor: '#e0e7ff',
+                        color: '#4f46e5',
+                        fontWeight: 600,
+                        '& .MuiChip-deleteIcon': {
+                          fontSize: '0.875rem',
+                          color: '#4f46e5',
+                          '&:hover': {
+                            color: '#3730a3',
+                          },
+                        },
+                      }}
+                    />
+                  </Box>
+                )}
+              </>
+            ) : (
+              // Empty state
+              <Box
                 sx={{
-                  bgcolor: '#6366f1',
-                  color: 'white',
-                  textTransform: 'none',
-                  fontWeight: 600,
-                  px: 3,
-                  '&:hover': {
-                    bgcolor: '#4f46e5'
-                  }
+                  textAlign: 'center',
+                  py: 4,
+                  px: 2,
                 }}
               >
-<<<<<<< HEAD
-                Close
-              </Button>
-            </DialogActions>
-          </Dialog>
-        </Container>
-=======
                 <PersonIcon sx={{ fontSize: 48, color: '#d1d5db', mb: 1 }} />
                 <Typography
                   variant="body2"
@@ -1655,8 +1517,8 @@
 
           </Box>
         </Paper>
->>>>>>> d8661e62
       </Box>
+    </Box>
   );
 };
 
