--- conflicted
+++ resolved
@@ -33,6 +33,7 @@
   { text: 'Knowledge Graph Builder', icon: <GraphIcon />, path: '/knowledge-graph' },
   { text: 'Natural Language', icon: <NLIcon />, path: '/natural-language' },
   { text: 'KPI Management', icon: <KPIIcon />, path: '/landing-kpi' },
+  { text: 'KPI Management', icon: <KPIIcon />, path: '/landing-kpi' },
   { text: 'KPI Dashboard', icon: <BarChartIcon />, path: '/kpi-dashboard' },
   { text: 'Dashboard Trends', icon: <ShowChartIcon />, path: '/dashboard-trends' },
 ];
@@ -50,11 +51,7 @@
     <div>
       <Toolbar>
         <Typography variant="h6" noWrap component="div">
-<<<<<<< HEAD
           DQ-Reconciliation
-=======
-          DQ
->>>>>>> a0d55794
         </Typography>
       </Toolbar>
       <Divider />
