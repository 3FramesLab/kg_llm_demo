--- conflicted
+++ resolved
@@ -24,12 +24,9 @@
   BarChart as BarChartIcon,
   ShowChart as ShowChartIcon,
   Label as LabelIcon,
-<<<<<<< HEAD
   Link as LinkIcon,
-=======
   Analytics as AnalyticsIcon,
   TableChart as TableChartIcon,
->>>>>>> d8661e62
 } from '@mui/icons-material';
 
 const drawerWidth = 240;
