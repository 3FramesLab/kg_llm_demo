import React, { useState, useEffect } from 'react';
import {
  Container,
  Grid,
  Paper,
  Typography,
  Box,
  Card,
  CardContent,
  Chip,
  Alert,
  Tabs,
  Tab,
  Skeleton,
  Fade,
} from '@mui/material';
import {
  CheckCircle,
  Error,
  Storage,
  AccountTree,
<<<<<<< HEAD
  CompareArrows,
  Dashboard as DashboardIcon,
  MenuBook,
  TrendingUp,
  Speed,
  Info,
  PlayArrow,
  Code,
  Assessment,
=======
>>>>>>> a0d55794
} from '@mui/icons-material';
import { checkHealth, checkLLMStatus, listSchemas, listKGs } from '../services/api';

export default function Dashboard() {
  const [health, setHealth] = useState(null);
  const [llmStatus, setLlmStatus] = useState(null);
  const [stats, setStats] = useState({
    schemas: 0,
    knowledgeGraphs: 0,
  });
  const [tabValue, setTabValue] = useState(0);
  const [loading, setLoading] = useState(true);

  useEffect(() => {
    loadDashboardData();
  }, []);

  const loadDashboardData = async () => {
    setLoading(true);
    try {
      const [healthRes, llmRes, schemasRes, kgsRes] = await Promise.all([
        checkHealth(),
        checkLLMStatus(),
        listSchemas(),
        listKGs(),
      ]);

      setHealth(healthRes.data);
      setLlmStatus(llmRes.data);
      setStats({
        schemas: schemasRes.data.count || 0,
        knowledgeGraphs: kgsRes.data.graphs?.length || 0,
      });
    } catch (error) {
      console.error('Error loading dashboard:', error);
    } finally {
      setLoading(false);
    }
  };

  return (
    <Container maxWidth="xl" sx={{ py: 1.5  }}>
      {/* Enhanced Gradient Header with Stats */}
      <Box
        sx={{
          mb: 2,
          p: 1.5,
          borderRadius: 2,
          background: 'linear-gradient(135deg, #667eea 0%, #764ba2 100%)',
          color: 'white',
          boxShadow: '0 4px 20px rgba(102, 126, 234, 0.3)',
        }}
      >
        <Box sx={{ display: 'flex', alignItems: 'center', gap: 1.5, mb: 1 }}>
          <DashboardIcon sx={{ fontSize: 28 }} />
          <Box>
            <Typography variant="h5" fontWeight="700" sx={{ mb: 0.25, lineHeight: 1.2, fontSize: '1.15rem' }}>
              Dashboard
            </Typography>
            <Typography variant="body2" fontSize="0.8rem" sx={{ opacity: 0.95, fontWeight: 400 }}>
              Overview of Data Quality System Status and Statistics
            </Typography>
          </Box>
        </Box>

        {/* Stats Row in Header */}
        {!loading && (
          <Box sx={{ display: 'flex', gap: 3, mt: 1.5, flexWrap: 'wrap' }}>
            <Box sx={{ display: 'flex', alignItems: 'center', gap: 1 }}>
              <Storage sx={{ fontSize: 18 }} />
              <Box>
<<<<<<< HEAD
                <Typography variant="h6" fontWeight="600" sx={{ lineHeight: 1.2, fontSize: '0.9rem' }}>
                  {stats.schemas}
                </Typography>
                <Typography variant="caption" sx={{ opacity: 0.9, fontSize: '0.65rem' }}>
                  Schemas
                </Typography>
=======
                <Box sx={{ display: 'flex', alignItems: 'center', mb: 1 }}>
                  {health.status === 'healthy' ? (
                    <CheckCircle color="success" sx={{ mr: 1 }} />
                  ) : (
                    <Error color="error" sx={{ mr: 1 }} />
                  )}
                  <Typography variant="body1">
                    Status: <strong>{health.status}</strong>
                  </Typography>
                </Box>
                <Box sx={{ mt: 2 }}>
                  <Chip
                    label={`Graphiti: ${health.graphiti_available ? 'Available' : 'Unavailable'}`}
                    color={health.graphiti_available ? 'success' : 'warning'}
                    size="small"
                    sx={{ mb: 1 }}
                  />
                </Box>
>>>>>>> a0d55794
              </Box>
            </Box>
            <Box sx={{ display: 'flex', alignItems: 'center', gap: 1 }}>
              <AccountTree sx={{ fontSize: 18 }} />
              <Box>
                <Typography variant="h6" fontWeight="600" sx={{ lineHeight: 1.2, fontSize: '0.9rem' }}>
                  {stats.knowledgeGraphs}
                </Typography>
                <Typography variant="caption" sx={{ opacity: 0.9, fontSize: '0.65rem' }}>
                  Knowledge Graphs
                </Typography>
              </Box>
            </Box>
            <Box sx={{ display: 'flex', alignItems: 'center', gap: 1 }}>
              <CompareArrows sx={{ fontSize: 18 }} />
              <Box>
                <Typography variant="h6" fontWeight="600" sx={{ lineHeight: 1.2, fontSize: '0.9rem' }}>
                  {stats.rulesets}
                </Typography>
                <Typography variant="caption" sx={{ opacity: 0.9, fontSize: '0.65rem' }}>
                  Rulesets
                </Typography>
              </Box>
            </Box>
          </Box>
        )}
      </Box>

      {/* Enhanced Tab Navigation */}
      <Paper
        elevation={0}
        sx={{
          mb: 2,
          borderRadius: 2,
          border: '1px solid',
          borderColor: 'divider',
        }}
      >
        <Tabs
          value={tabValue}
          onChange={(e, newValue) => setTabValue(newValue)}
          sx={{
            minHeight: 42,
            '& .MuiTab-root': {
              textTransform: 'none',
              fontSize: '0.85rem',
              fontWeight: 600,
              minHeight: 42,
              py: 0.75,
              transition: 'all 0.3s ease',
              '&:hover': {
                backgroundColor: 'action.hover',
              },
            },
            '& .Mui-selected': {
              color: '#667eea',
            },
            '& .MuiTabs-indicator': {
              height: 3,
              borderRadius: '3px 3px 0 0',
              background: 'linear-gradient(90deg, #667eea 0%, #764ba2 100%)',
            },
          }}
        >
          <Tab
            icon={<DashboardIcon />}
            iconPosition="start"
            label="System Status"
          />
          <Tab
            icon={<MenuBook />}
            iconPosition="start"
            label="Quick Start Guide"
          />
        </Tabs>
      </Paper>

      {/* System Status Tab */}
      {tabValue === 0 && (
        <Fade in={tabValue === 0} timeout={500}>
          <Box>
            {/* System Health & LLM Status */}
            <Grid container spacing={2} sx={{ mb: 2 }}>
              <Grid item xs={12} md={6}>
                <Paper
                  elevation={0}
                  sx={{
                    p: 2,
                    borderRadius: 2,
                    border: '1px solid',
                    borderColor: 'divider',
                    height: '100%',
                    transition: 'all 0.3s ease',
                    '&:hover': {
                      boxShadow: '0 4px 20px rgba(0,0,0,0.1)',
                      transform: 'translateY(-2px)',
                    },
                  }}
                >
                  <Box sx={{ display: 'flex', alignItems: 'center', gap: 1.5, mb: 1.5 }}>
                    <Box
                      sx={{
                        p: 1,
                        borderRadius: 1.5,
                        background: 'linear-gradient(135deg, #667eea 0%, #764ba2 100%)',
                        display: 'flex',
                        alignItems: 'center',
                        justifyContent: 'center',
                      }}
                    >
                      <Speed sx={{ color: 'white', fontSize: 22 }} />
                    </Box>
                    <Typography variant="h6" fontWeight="700" fontSize="0.95rem">
                      System Health
                    </Typography>
                  </Box>

                  {loading ? (
                    <Box>
                      <Skeleton variant="text" width="60%" height={40} sx={{ mb: 1.5 }} />
                      <Skeleton variant="rectangular" width="100%" height={60} sx={{ borderRadius: 1 }} />
                    </Box>
                  ) : health ? (
                    <Box>
                      <Box sx={{ display: 'flex', alignItems: 'center', mb: 1.5 }}>
                        {health.status === 'healthy' ? (
                          <CheckCircle
                            sx={{
                              mr: 1.5,
                              fontSize: 24,
                              color: '#10b981',
                              animation: 'pulse 2s ease-in-out infinite',
                              '@keyframes pulse': {
                                '0%, 100%': { opacity: 1 },
                                '50%': { opacity: 0.6 },
                              },
                            }}
                          />
                        ) : (
                          <Error sx={{ mr: 1.5, fontSize: 24, color: '#f87171' }} />
                        )}
                        <Typography variant="h6" fontWeight="600" fontSize="0.9rem">
                          Status: <span style={{ color: health.status === 'healthy' ? '#047857' : '#dc2626' }}>{health.status}</span>
                        </Typography>
                      </Box>
                      <Box sx={{ display: 'flex', flexDirection: 'column', gap: 0.75 }}>
                        <Chip
                          label={`FalkorDB: ${health.falkordb_connected ? 'Connected' : 'Disconnected'}`}
                          size="medium"
                          sx={{
                            fontWeight: 600,
                            justifyContent: 'flex-start',
                            bgcolor: health.falkordb_connected ? '#f0fdf9' : '#fef8f8',
                            color: health.falkordb_connected ? '#047857' : '#dc2626',
                            border: `1px solid ${health.falkordb_connected ? '#d1fae5' : '#fee2e2'}`,
                          }}
                        />
                        <Chip
                          label={`Graphiti: ${health.graphiti_available ? 'Available' : 'Unavailable'}`}
                          size="medium"
                          sx={{
                            fontWeight: 600,
                            justifyContent: 'flex-start',
                            bgcolor: health.graphiti_available ? '#f0fdf9' : '#fffcf5',
                            color: health.graphiti_available ? '#047857' : '#d97706',
                            border: `1px solid ${health.graphiti_available ? '#d1fae5' : '#fed7aa'}`,
                          }}
                        />
                        <Chip
                          label={`LLM: ${health.llm_enabled ? 'Enabled' : 'Disabled'}`}
                          size="medium"
                          sx={{
                            fontWeight: 600,
                            justifyContent: 'flex-start',
                            bgcolor: health.llm_enabled ? '#f0fdf9' : '#fffcf5',
                            color: health.llm_enabled ? '#047857' : '#d97706',
                            border: `1px solid ${health.llm_enabled ? '#d1fae5' : '#fed7aa'}`,
                          }}
                        />
                      </Box>
                    </Box>
                  ) : null}
                </Paper>
              </Grid>

              <Grid item xs={12} md={6}>
                <Paper
                  elevation={0}
                  sx={{
                    p: 2,
                    borderRadius: 2,
                    border: '1px solid',
                    borderColor: 'divider',
                    height: '100%',
                    transition: 'all 0.3s ease',
                    '&:hover': {
                      boxShadow: '0 4px 20px rgba(0,0,0,0.1)',
                      transform: 'translateY(-2px)',
                    },
                  }}
                >
                  <Box sx={{ display: 'flex', alignItems: 'center', gap: 1.5, mb: 1.5 }}>
                    <Box
                      sx={{
                        p: 1,
                        borderRadius: 1.5,
                        background: 'linear-gradient(135deg, #43e97b 0%, #38f9d7 100%)',
                        display: 'flex',
                        alignItems: 'center',
                        justifyContent: 'center',
                      }}
                    >
                      <TrendingUp sx={{ color: 'white', fontSize: 22 }} />
                    </Box>
                    <Typography variant="h6" fontWeight="700" fontSize="0.95rem">
                      LLM Status
                    </Typography>
                  </Box>

                  {loading ? (
                    <Box>
                      <Skeleton variant="rectangular" width="100%" height={60} sx={{ borderRadius: 1, mb: 1.5 }} />
                      <Skeleton variant="text" width="80%" height={30} />
                      <Skeleton variant="text" width="60%" height={30} />
                    </Box>
                  ) : llmStatus ? (
                    <Box>
                      {llmStatus.enabled ? (
                        <Alert
                          severity="success"
                          icon={<CheckCircle sx={{ fontSize: 20, color: '#10b981' }} />}
                          sx={{
                            mb: 1.5,
                            borderRadius: 1.5,
                            fontWeight: 600,
                            bgcolor: '#f0fdf9',
                            color: '#047857',
                            border: '1px solid #d1fae5',
                            '& .MuiAlert-message': {
                              color: '#047857',
                            },
                          }}
                        >
                          LLM features are enabled and operational
                        </Alert>
                      ) : (
                        <Alert
                          severity="warning"
                          icon={<Error sx={{ fontSize: 20, color: '#f59e0b' }} />}
                          sx={{
                            mb: 1.5,
                            borderRadius: 1.5,
                            fontWeight: 600,
                            bgcolor: '#fffcf5',
                            color: '#d97706',
                            border: '1px solid #fed7aa',
                            '& .MuiAlert-message': {
                              color: '#d97706',
                            },
                          }}
                        >
                          LLM features are disabled
                        </Alert>
                      )}
                      {llmStatus.enabled && (
                        <Box>
                          <Typography variant="body2" fontSize="0.8rem" sx={{ mb: 1, fontWeight: 600 }}>
                            <strong>Model:</strong> {llmStatus.model}
                          </Typography>
                          <Typography variant="body2" fontSize="0.8rem" sx={{ mb: 0.75, fontWeight: 600 }}>
                            Features:
                          </Typography>
                          <Box sx={{ display: 'flex', flexDirection: 'column', gap: 0.75 }}>
                            {llmStatus.features?.extraction && (
                              <Chip
                                label="Entity Extraction"
                                size="medium"
                                sx={{
                                  fontWeight: 600,
                                  justifyContent: 'flex-start',
                                  bgcolor: '#eff6ff',
                                  color: '#1e40af',
                                  border: '1px solid #dbeafe',
                                }}
                              />
                            )}
                            {llmStatus.features?.analysis && (
                              <Chip
                                label="Schema Analysis"
                                size="medium"
                                sx={{
                                  fontWeight: 600,
                                  justifyContent: 'flex-start',
                                  bgcolor: '#eff6ff',
                                  color: '#1e40af',
                                  border: '1px solid #dbeafe',
                                }}
                              />
                            )}
                            {llmStatus.features?.enhancement && (
                              <Chip
                                label="Relationship Enhancement"
                                size="medium"
                                sx={{
                                  fontWeight: 600,
                                  justifyContent: 'flex-start',
                                  bgcolor: '#eff6ff',
                                  color: '#1e40af',
                                  border: '1px solid #dbeafe',
                                }}
                              />
                            )}
                          </Box>
                        </Box>
                      )}
                    </Box>
<<<<<<< HEAD
                  ) : null}
                </Paper>
              </Grid>
            </Grid>

            {/* Enhanced Statistics Cards */}
            <Grid container spacing={2}>
              <Grid item xs={12} md={4}>
                <Card
                  elevation={0}
                  sx={{
                    borderRadius: 2,
                    border: '1px solid',
                    borderColor: 'divider',
                    transition: 'all 0.3s ease',
                    '&:hover': {
                      transform: 'translateY(-4px)',
                      boxShadow: '0 8px 24px rgba(102, 126, 234, 0.25)',
                    },
                  }}
                >
                  <CardContent sx={{ p: 2 }}>
                    {loading ? (
                      <Box>
                        <Skeleton variant="circular" width={56} height={56} sx={{ mb: 1.5 }} />
                        <Skeleton variant="text" width="60%" height={40} />
                        <Skeleton variant="text" width="80%" height={20} />
                      </Box>
                    ) : (
                      <>
                        <Box sx={{ display: 'flex', alignItems: 'center', mb: 1.5 }}>
                          <Box
                            sx={{
                              p: 1.5,
                              borderRadius: 2,
                              background: 'linear-gradient(135deg, #667eea 0%, #764ba2 100%)',
                              display: 'flex',
                              alignItems: 'center',
                              justifyContent: 'center',
                              mr: 2,
                            }}
                          >
                            <Storage sx={{ color: 'white', fontSize: 28 }} />
                          </Box>
                          <Box>
                            <Typography variant="h6" fontWeight="700" fontSize="1.5rem" sx={{ color: '#667eea' }}>
                              {stats.schemas}
                            </Typography>
                            <Typography variant="body2" fontSize="0.8rem" color="text.secondary" fontWeight="600">
                              Schemas
                            </Typography>
                          </Box>
                        </Box>
                        <Typography variant="body2" fontSize="0.8rem" color="text.secondary">
                          Available database schemas for analysis
                        </Typography>
                      </>
                    )}
                  </CardContent>
                </Card>
              </Grid>

              <Grid item xs={12} md={4}>
                <Card
                  elevation={0}
                  sx={{
                    borderRadius: 2,
                    border: '1px solid',
                    borderColor: 'divider',
                    transition: 'all 0.3s ease',
                    '&:hover': {
                      transform: 'translateY(-4px)',
                      boxShadow: '0 8px 24px rgba(67, 233, 123, 0.25)',
                    },
                  }}
                >
                  <CardContent sx={{ p: 2 }}>
                    {loading ? (
                      <Box>
                        <Skeleton variant="circular" width={56} height={56} sx={{ mb: 1.5 }} />
                        <Skeleton variant="text" width="60%" height={40} />
                        <Skeleton variant="text" width="80%" height={20} />
                      </Box>
                    ) : (
                      <>
                        <Box sx={{ display: 'flex', alignItems: 'center', mb: 1.5 }}>
                          <Box
                            sx={{
                              p: 1.5,
                              borderRadius: 2,
                              background: 'linear-gradient(135deg, #43e97b 0%, #38f9d7 100%)',
                              display: 'flex',
                              alignItems: 'center',
                              justifyContent: 'center',
                              mr: 2,
                            }}
                          >
                            <AccountTree sx={{ color: 'white', fontSize: 28 }} />
                          </Box>
                          <Box>
                            <Typography variant="h6" fontWeight="700" fontSize="1.5rem" sx={{ color: '#43e97b' }}>
                              {stats.knowledgeGraphs}
                            </Typography>
                            <Typography variant="body2" fontSize="0.8rem" color="text.secondary" fontWeight="600">
                              Knowledge Graphs
                            </Typography>
                          </Box>
                        </Box>
                        <Typography variant="body2" fontSize="0.8rem" color="text.secondary">
                          Generated knowledge graphs from schemas
                        </Typography>
                      </>
                    )}
                  </CardContent>
                </Card>
              </Grid>

              <Grid item xs={12} md={4}>
                <Card
                  elevation={0}
                  sx={{
                    borderRadius: 2,
                    border: '1px solid',
                    borderColor: 'divider',
                    transition: 'all 0.3s ease',
                    '&:hover': {
                      transform: 'translateY(-4px)',
                      boxShadow: '0 8px 24px rgba(255, 152, 0, 0.25)',
                    },
                  }}
                >
                  <CardContent sx={{ p: 2 }}>
                    {loading ? (
                      <Box>
                        <Skeleton variant="circular" width={56} height={56} sx={{ mb: 1.5 }} />
                        <Skeleton variant="text" width="60%" height={40} />
                        <Skeleton variant="text" width="80%" height={20} />
                      </Box>
                    ) : (
                      <>
                        <Box sx={{ display: 'flex', alignItems: 'center', mb: 1.5 }}>
                          <Box
                            sx={{
                              p: 1.5,
                              borderRadius: 2,
                              background: 'linear-gradient(135deg, #fa709a 0%, #fee140 100%)',
                              display: 'flex',
                              alignItems: 'center',
                              justifyContent: 'center',
                              mr: 2,
                            }}
                          >
                            <CompareArrows sx={{ color: 'white', fontSize: 28 }} />
                          </Box>
                          <Box>
                            <Typography variant="h6" fontWeight="700" fontSize="1.5rem" sx={{ color: '#fa709a' }}>
                              {stats.rulesets}
                            </Typography>
                            <Typography variant="body2" fontSize="0.8rem" color="text.secondary" fontWeight="600">
                              Rulesets
                            </Typography>
                          </Box>
                        </Box>
                        <Typography variant="body2" fontSize="0.8rem" color="text.secondary">
                          Generated reconciliation rulesets
                        </Typography>
                      </>
                    )}
                  </CardContent>
                </Card>
              </Grid>
            </Grid>
          </Box>
        </Fade>
      )}

      {/* Quick Start Guide Tab */}
      {tabValue === 1 && (
        <Fade in={tabValue === 1} timeout={500}>
          <Box>
            <Paper
              elevation={0}
              sx={{
                p: 2.5,
                borderRadius: 2,
                border: '1px solid',
                borderColor: 'divider',
                background: 'linear-gradient(135deg, rgba(102, 126, 234, 0.03) 0%, rgba(118, 75, 162, 0.03) 100%)',
              }}
            >
              <Box sx={{ display: 'flex', alignItems: 'center', gap: 1.5, mb: 2 }}>
                <Box
                  sx={{
                    p: 1,
                    borderRadius: 1.5,
                    background: 'linear-gradient(135deg, #667eea 0%, #764ba2 100%)',
                    display: 'flex',
                    alignItems: 'center',
                    justifyContent: 'center',
                  }}
                >
                  <Info sx={{ color: 'white', fontSize: 24 }} />
                </Box>
                <Typography variant="h6" fontWeight="700" fontSize="0.95rem">
                  Quick Start Guide
                </Typography>
              </Box>

              <Grid container spacing={1.5}>
                {/* Step 1: Schemas */}
                <Grid item xs={12}>
                  <Card
                    elevation={0}
                    sx={{
                      p: 2,
                      borderRadius: 2,
                      border: '1px solid',
                      borderColor: 'divider',
                      transition: 'all 0.3s ease',
                      '&:hover': {
                        boxShadow: '0 4px 16px rgba(102, 126, 234, 0.15)',
                        transform: 'translateX(4px)',
                      },
                    }}
                  >
                    <Box sx={{ display: 'flex', alignItems: 'flex-start', gap: 2 }}>
                      <Box
                        sx={{
                          p: 1.5,
                          borderRadius: 1.5,
                          background: 'linear-gradient(135deg, #667eea 0%, #764ba2 100%)',
                          display: 'flex',
                          alignItems: 'center',
                          justifyContent: 'center',
                          minWidth: 48,
                        }}
                      >
                        <Storage sx={{ color: 'white', fontSize: 22 }} />
                      </Box>
                      <Box sx={{ flex: 1 }}>
                        <Typography variant="h6" fontWeight="700" fontSize="0.95rem" gutterBottom>
                          1. Schemas
                        </Typography>
                        <Typography variant="body2" fontSize="0.8rem" color="text.secondary">
                          View and manage available database schemas. Connect to your data sources and explore their structure.
                        </Typography>
                      </Box>
                    </Box>
                  </Card>
                </Grid>

                {/* Step 2: Knowledge Graph */}
                <Grid item xs={12}>
                  <Card
                    elevation={0}
                    sx={{
                      p: 2,
                      borderRadius: 2,
                      border: '1px solid',
                      borderColor: 'divider',
                      transition: 'all 0.3s ease',
                      '&:hover': {
                        boxShadow: '0 4px 16px rgba(67, 233, 123, 0.15)',
                        transform: 'translateX(4px)',
                      },
                    }}
                  >
                    <Box sx={{ display: 'flex', alignItems: 'flex-start', gap: 2 }}>
                      <Box
                        sx={{
                          p: 1.5,
                          borderRadius: 1.5,
                          background: 'linear-gradient(135deg, #43e97b 0%, #38f9d7 100%)',
                          display: 'flex',
                          alignItems: 'center',
                          justifyContent: 'center',
                          minWidth: 48,
                        }}
                      >
                        <AccountTree sx={{ color: 'white', fontSize: 22 }} />
                      </Box>
                      <Box sx={{ flex: 1 }}>
                        <Typography variant="h6" fontWeight="700" fontSize="0.95rem" gutterBottom>
                          2. Knowledge Graph
                        </Typography>
                        <Typography variant="body2" fontSize="0.8rem" color="text.secondary">
                          Generate knowledge graphs from schemas. Visualize relationships and understand data connections.
                        </Typography>
                      </Box>
                    </Box>
                  </Card>
                </Grid>

                {/* Step 3: Natural Language */}
                <Grid item xs={12}>
                  <Card
                    elevation={0}
                    sx={{
                      p: 2,
                      borderRadius: 2,
                      border: '1px solid',
                      borderColor: 'divider',
                      transition: 'all 0.3s ease',
                      '&:hover': {
                        boxShadow: '0 4px 16px rgba(255, 152, 0, 0.15)',
                        transform: 'translateX(4px)',
                      },
                    }}
                  >
                    <Box sx={{ display: 'flex', alignItems: 'flex-start', gap: 2 }}>
                      <Box
                        sx={{
                          p: 1.5,
                          borderRadius: 1.5,
                          background: 'linear-gradient(135deg, #fa709a 0%, #fee140 100%)',
                          display: 'flex',
                          alignItems: 'center',
                          justifyContent: 'center',
                          minWidth: 48,
                        }}
                      >
                        <Code sx={{ color: 'white', fontSize: 22 }} />
                      </Box>
                      <Box sx={{ flex: 1 }}>
                        <Typography variant="h6" fontWeight="700" fontSize="0.95rem" gutterBottom>
                          3. Natural Language
                        </Typography>
                        <Typography variant="body2" fontSize="0.8rem" color="text.secondary">
                          Add custom relationships using plain English. Let AI understand and create connections naturally.
                        </Typography>
                      </Box>
                    </Box>
                  </Card>
                </Grid>

                {/* Step 4: Reconciliation */}
                <Grid item xs={12}>
                  <Card
                    elevation={0}
                    sx={{
                      p: 2,
                      borderRadius: 2,
                      border: '1px solid',
                      borderColor: 'divider',
                      transition: 'all 0.3s ease',
                      '&:hover': {
                        boxShadow: '0 4px 16px rgba(156, 39, 176, 0.15)',
                        transform: 'translateX(4px)',
                      },
                    }}
                  >
                    <Box sx={{ display: 'flex', alignItems: 'flex-start', gap: 2 }}>
                      <Box
                        sx={{
                          p: 1.5,
                          borderRadius: 1.5,
                          background: 'linear-gradient(135deg, #667eea 0%, #764ba2 100%)',
                          display: 'flex',
                          alignItems: 'center',
                          justifyContent: 'center',
                          minWidth: 48,
                        }}
                      >
                        <CompareArrows sx={{ color: 'white', fontSize: 22 }} />
                      </Box>
                      <Box sx={{ flex: 1 }}>
                        <Typography variant="h6" fontWeight="700" fontSize="0.95rem" gutterBottom>
                          4. Reconciliation
                        </Typography>
                        <Typography variant="body2" fontSize="0.8rem" color="text.secondary">
                          Generate intelligent rules for data matching. Create reconciliation rulesets for data quality checks.
                        </Typography>
                      </Box>
                    </Box>
                  </Card>
                </Grid>

                {/* Step 5: Execution */}
                <Grid item xs={12}>
                  <Card
                    elevation={0}
                    sx={{
                      p: 2,
                      borderRadius: 2,
                      border: '1px solid',
                      borderColor: 'divider',
                      transition: 'all 0.3s ease',
                      '&:hover': {
                        boxShadow: '0 4px 16px rgba(33, 150, 243, 0.15)',
                        transform: 'translateX(4px)',
                      },
                    }}
                  >
                    <Box sx={{ display: 'flex', alignItems: 'flex-start', gap: 2 }}>
                      <Box
                        sx={{
                          p: 1.5,
                          borderRadius: 1.5,
                          background: 'linear-gradient(135deg, #2196f3 0%, #21cbf3 100%)',
                          display: 'flex',
                          alignItems: 'center',
                          justifyContent: 'center',
                          minWidth: 48,
                        }}
                      >
                        <PlayArrow sx={{ color: 'white', fontSize: 22 }} />
                      </Box>
                      <Box sx={{ flex: 1 }}>
                        <Typography variant="h6" fontWeight="700" fontSize="0.95rem" gutterBottom>
                          5. Execution
                        </Typography>
                        <Typography variant="body2" fontSize="0.8rem" color="text.secondary">
                          Execute reconciliation rules and view results. Monitor data quality and track reconciliation outcomes.
                        </Typography>
                      </Box>
                    </Box>
                  </Card>
                </Grid>
              </Grid>
            </Paper>
          </Box>
        </Fade>
      )}
=======
                  </Box>
                )}
              </Box>
            )}
          </Paper>
        </Grid>
      </Grid>

      {/* Statistics */}
      <Grid container spacing={3}>
        <Grid item xs={12} md={6}>
          <Card>
            <CardContent>
              <Box sx={{ display: 'flex', alignItems: 'center', mb: 2 }}>
                <Storage color="primary" sx={{ fontSize: 40, mr: 2 }} />
                <Box>
                  <Typography variant="h4">{stats.schemas}</Typography>
                  <Typography variant="body2" color="text.secondary">
                    Schemas
                  </Typography>
                </Box>
              </Box>
              <Typography variant="body2">
                Available database schemas for analysis
              </Typography>
            </CardContent>
          </Card>
        </Grid>

        <Grid item xs={12} md={6}>
          <Card>
            <CardContent>
              <Box sx={{ display: 'flex', alignItems: 'center', mb: 2 }}>
                <AccountTree color="primary" sx={{ fontSize: 40, mr: 2 }} />
                <Box>
                  <Typography variant="h4">{stats.knowledgeGraphs}</Typography>
                  <Typography variant="body2" color="text.secondary">
                    Knowledge Graphs
                  </Typography>
                </Box>
              </Box>
              <Typography variant="body2">
                Generated knowledge graphs from schemas
              </Typography>
            </CardContent>
          </Card>
        </Grid>
      </Grid>

      {/* Quick Guide */}
      <Paper sx={{ p: 3, mt: 3 }}>
        <Typography variant="h6" gutterBottom>
          Quick Start Guide
        </Typography>
        <Typography variant="body2" component="div">
          <ol>
            <li>
              <strong>Schemas:</strong> View and manage available database schemas
            </li>
            <li>
              <strong>Knowledge Graph:</strong> Generate knowledge graphs from schemas
            </li>
            <li>
              <strong>Natural Language:</strong> Add custom relationships using plain English
            </li>
            <li>
              <strong>KPI Management:</strong> Create and manage KPI definitions
            </li>
            <li>
              <strong>KPI Dashboard:</strong> Monitor KPI execution results
            </li>
          </ol>
        </Typography>
      </Paper>
>>>>>>> a0d55794
    </Container>
  );
}<|MERGE_RESOLUTION|>--- conflicted
+++ resolved
@@ -19,7 +19,6 @@
   Error,
   Storage,
   AccountTree,
-<<<<<<< HEAD
   CompareArrows,
   Dashboard as DashboardIcon,
   MenuBook,
@@ -29,8 +28,6 @@
   PlayArrow,
   Code,
   Assessment,
-=======
->>>>>>> a0d55794
 } from '@mui/icons-material';
 import { checkHealth, checkLLMStatus, listSchemas, listKGs } from '../services/api';
 
@@ -102,33 +99,12 @@
             <Box sx={{ display: 'flex', alignItems: 'center', gap: 1 }}>
               <Storage sx={{ fontSize: 18 }} />
               <Box>
-<<<<<<< HEAD
                 <Typography variant="h6" fontWeight="600" sx={{ lineHeight: 1.2, fontSize: '0.9rem' }}>
                   {stats.schemas}
                 </Typography>
                 <Typography variant="caption" sx={{ opacity: 0.9, fontSize: '0.65rem' }}>
                   Schemas
                 </Typography>
-=======
-                <Box sx={{ display: 'flex', alignItems: 'center', mb: 1 }}>
-                  {health.status === 'healthy' ? (
-                    <CheckCircle color="success" sx={{ mr: 1 }} />
-                  ) : (
-                    <Error color="error" sx={{ mr: 1 }} />
-                  )}
-                  <Typography variant="body1">
-                    Status: <strong>{health.status}</strong>
-                  </Typography>
-                </Box>
-                <Box sx={{ mt: 2 }}>
-                  <Chip
-                    label={`Graphiti: ${health.graphiti_available ? 'Available' : 'Unavailable'}`}
-                    color={health.graphiti_available ? 'success' : 'warning'}
-                    size="small"
-                    sx={{ mb: 1 }}
-                  />
-                </Box>
->>>>>>> a0d55794
               </Box>
             </Box>
             <Box sx={{ display: 'flex', alignItems: 'center', gap: 1 }}>
@@ -445,7 +421,6 @@
                         </Box>
                       )}
                     </Box>
-<<<<<<< HEAD
                   ) : null}
                 </Paper>
               </Grid>
@@ -869,82 +844,6 @@
           </Box>
         </Fade>
       )}
-=======
-                  </Box>
-                )}
-              </Box>
-            )}
-          </Paper>
-        </Grid>
-      </Grid>
-
-      {/* Statistics */}
-      <Grid container spacing={3}>
-        <Grid item xs={12} md={6}>
-          <Card>
-            <CardContent>
-              <Box sx={{ display: 'flex', alignItems: 'center', mb: 2 }}>
-                <Storage color="primary" sx={{ fontSize: 40, mr: 2 }} />
-                <Box>
-                  <Typography variant="h4">{stats.schemas}</Typography>
-                  <Typography variant="body2" color="text.secondary">
-                    Schemas
-                  </Typography>
-                </Box>
-              </Box>
-              <Typography variant="body2">
-                Available database schemas for analysis
-              </Typography>
-            </CardContent>
-          </Card>
-        </Grid>
-
-        <Grid item xs={12} md={6}>
-          <Card>
-            <CardContent>
-              <Box sx={{ display: 'flex', alignItems: 'center', mb: 2 }}>
-                <AccountTree color="primary" sx={{ fontSize: 40, mr: 2 }} />
-                <Box>
-                  <Typography variant="h4">{stats.knowledgeGraphs}</Typography>
-                  <Typography variant="body2" color="text.secondary">
-                    Knowledge Graphs
-                  </Typography>
-                </Box>
-              </Box>
-              <Typography variant="body2">
-                Generated knowledge graphs from schemas
-              </Typography>
-            </CardContent>
-          </Card>
-        </Grid>
-      </Grid>
-
-      {/* Quick Guide */}
-      <Paper sx={{ p: 3, mt: 3 }}>
-        <Typography variant="h6" gutterBottom>
-          Quick Start Guide
-        </Typography>
-        <Typography variant="body2" component="div">
-          <ol>
-            <li>
-              <strong>Schemas:</strong> View and manage available database schemas
-            </li>
-            <li>
-              <strong>Knowledge Graph:</strong> Generate knowledge graphs from schemas
-            </li>
-            <li>
-              <strong>Natural Language:</strong> Add custom relationships using plain English
-            </li>
-            <li>
-              <strong>KPI Management:</strong> Create and manage KPI definitions
-            </li>
-            <li>
-              <strong>KPI Dashboard:</strong> Monitor KPI execution results
-            </li>
-          </ol>
-        </Typography>
-      </Paper>
->>>>>>> a0d55794
     </Container>
   );
 }