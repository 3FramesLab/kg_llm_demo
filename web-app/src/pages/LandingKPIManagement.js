import React, { useState } from 'react';
import { useNavigate } from 'react-router-dom';
import {
  Container,
  Box,
  Button,
  Typography,
  Paper,
  Tabs,
  Tab,
  Alert,
  Card,
  CardContent,
  Grid,
  Fade,
  Slide,
  useTheme,
  useMediaQuery,
  Divider,
  IconButton,
<<<<<<< HEAD
  Tooltip,
=======
  Dialog,
  DialogTitle,
  DialogContent,
  DialogActions,
>>>>>>> d8661e62
} from '@mui/material';
import {
  Add as AddIcon,
  PlayArrow as PlayArrowIcon,
  History as HistoryIcon,
  TrendingUp as TrendingUpIcon,
  Description as DescriptionIcon,
  Refresh as RefreshIcon,
  Schedule as ScheduleIcon,
} from '@mui/icons-material';
import KPIList from '../components/KPIList';
import KPIForm from '../components/KPIForm';
import KPIExecutionDialog from '../components/KPIExecutionDialog';
import KPIExecutionHistory from '../components/KPIExecutionHistory';
import KPIDrilldown from '../components/KPIDrilldown';
import ScheduleManagement from '../components/ScheduleManagement';
import ScheduleMonitoringDashboard from '../components/ScheduleMonitoringDashboard';

const LandingKPIManagement = () => {
  const navigate = useNavigate();
  const theme = useTheme();
  const isMobile = useMediaQuery(theme.breakpoints.down('sm'));
  const isTablet = useMediaQuery(theme.breakpoints.down('md'));

  const [formOpen, setFormOpen] = useState(false);
  const [selectedKPI, setSelectedKPI] = useState(null);
  const [executionDialogOpen, setExecutionDialogOpen] = useState(false);
  const [historyDialogOpen, setHistoryDialogOpen] = useState(false);
  const [drilldownDialogOpen, setDrilldownDialogOpen] = useState(false);
  const [selectedExecution, setSelectedExecution] = useState(null);
  const [refreshTrigger, setRefreshTrigger] = useState(0);
  const [successMessage, setSuccessMessage] = useState('');
  const [activeTab, setActiveTab] = useState(0);
  const [scheduleDialogOpen, setScheduleDialogOpen] = useState(false);
  const [monitoringDialogOpen, setMonitoringDialogOpen] = useState(false);

  const handleCreateKPI = () => {
    setSelectedKPI(null);
    setFormOpen(true);
  };

  const handleEditKPI = (kpi) => {
    setSelectedKPI(kpi);
    setFormOpen(true);
  };

  const handleExecuteKPI = (kpi) => {
    setSelectedKPI(kpi);
    setExecutionDialogOpen(true);
  };

  const handleViewHistory = (kpi) => {
    setSelectedKPI(kpi);
    setHistoryDialogOpen(true);
  };

  const handleViewDrilldown = (execution) => {
    setSelectedExecution(execution);
    setDrilldownDialogOpen(true);
  };

  const handleManageSchedule = (kpi) => {
    setSelectedKPI(kpi);
    setScheduleDialogOpen(true);
  };

  const handleFormSuccess = () => {
    setSuccessMessage(selectedKPI ? 'KPI updated successfully!' : 'KPI created successfully!');
    setRefreshTrigger((prev) => prev + 1);
    setTimeout(() => setSuccessMessage(''), 3000);
  };

  const handleExecutionSuccess = () => {
    console.log('KPI execution completed successfully');
    console.log('Selected KPI for navigation:', selectedKPI);

    setSuccessMessage('KPI execution completed successfully!');
    setRefreshTrigger((prev) => prev + 1);

    // Navigate to execution history page after successful execution
    if (selectedKPI) {
      console.log('Navigating to execution history for KPI:', selectedKPI.id);
      const historyPath = `/landing-kpi/${selectedKPI.id}/history`;
      console.log('Navigation path:', historyPath);

      // Small delay to show success message briefly, then navigate
      setTimeout(() => {
        navigate(historyPath);
      }, 1500);
    } else {
      console.warn('No selectedKPI available for navigation');
      setTimeout(() => setSuccessMessage(''), 3000);
    }
  };

  const handleTabChange = (event, newValue) => {
    setActiveTab(newValue);
  };

  const handleRefresh = () => {
    setRefreshTrigger((prev) => prev + 1);
    setSuccessMessage('Data refreshed successfully!');
    setTimeout(() => setSuccessMessage(''), 2000);
  };

  return (
    <Container sx={{ p: 0 }}>
      {/* Refresh Button */}
      <Box sx={{ display: 'flex', justifyContent: 'flex-end', mb: 1.5 }}>
        <Tooltip title="Refresh data">
          <IconButton
            onClick={handleRefresh}
            sx={{
              bgcolor: 'white',
              border: '1px solid',
              borderColor: 'divider',
              borderRadius: 1.5,
              '&:hover': {
                bgcolor: '#f3f4f6',
                borderColor: '#667eea',
              },
            }}
            aria-label="refresh"
          >
            <RefreshIcon
              sx={{
                fontSize: 20,
                color: '#667eea',
              }}
            />
          </IconButton>
        </Tooltip>
      </Box>

      {/* Animated Success Message */}
      <Slide direction="down" in={!!successMessage} mountOnEnter unmountOnExit>
        <Box sx={{ mb: 1.5 }}>
          <Alert
            severity="success"
            onClose={() => setSuccessMessage('')}
            sx={{
              borderRadius: 2,
              boxShadow: '0 4px 12px rgba(46, 125, 50, 0.15)',
              '& .MuiAlert-icon': {
                fontSize: 28,
              },
            }}
          >
            {successMessage}
          </Alert>
        </Box>
      </Slide>

      {/* Main Content with Enhanced Styling */}
      <Paper
        elevation={0}
        sx={{
          borderRadius: 3,
          overflow: 'hidden',
          border: '1px solid',
          borderColor: 'divider',
          boxShadow: '0 4px 20px rgba(0, 0, 0, 0.08)',
        }}
      >
        {/* Enhanced Tabs */}
        <Box
          sx={{
            borderBottom: 1,
            borderColor: 'divider',
            bgcolor: 'grey.50',
            px: { xs: 1.5, sm: 2 },
          }}
        >
          <Tabs
            value={activeTab}
            onChange={handleTabChange}
            sx={{
              minHeight: 42,
              '& .MuiTab-root': {
                fontSize: '0.85rem',
                fontWeight: 600,
                textTransform: 'none',
                minHeight: 42,
                py: 0.75,
                transition: 'all 0.3s ease',
                '&:hover': {
                  color: 'primary.main',
                  bgcolor: 'rgba(25, 118, 210, 0.04)',
                },
                '&.Mui-selected': {
                  color: 'primary.main',
                },
              },
              '& .MuiTabs-indicator': {
                height: 3,
                borderRadius: '3px 3px 0 0',
              },
            }}
          >
            <Tab
              icon={<DescriptionIcon sx={{ fontSize: 20, mb: 0.5 }} />}
              iconPosition="start"
              label="KPI Definitions"
            />
            <Tab
              icon={<TrendingUpIcon sx={{ fontSize: 20, mb: 0.5 }} />}
              iconPosition="start"
              label="About"
            />
          </Tabs>
        </Box>

        {/* Tab Content */}
        <Box sx={{ p: { xs: 1.5, sm: 2, md: 2.5 } }}>
          {activeTab === 0 && (
            <Fade in={activeTab === 0} timeout={500}>
              <Box>
                {/* Create Button with Enhanced Styling */}
                <Box sx={{ mb: 2 }}>
                  <Button
                    variant="contained"
                    size="small"
                    startIcon={<AddIcon />}
                    onClick={handleCreateKPI}
                    sx={{
                      py: 0.9,
                      px: 2,
                      borderRadius: 1,
                      fontSize: '0.85rem',
                      fontWeight: 700,
                      textTransform: 'none',
                      boxShadow: '0 4px 14px rgba(25, 118, 210, 0.3)',
                      transition: 'all 0.3s ease',
                      '&:hover': {
                        transform: 'translateY(-2px)',
                        boxShadow: '0 6px 20px rgba(25, 118, 210, 0.4)',
                      },
                      '&:active': {
                        transform: 'translateY(0)',
                      },
                    }}
                  >
                    Create New KPI
                  </Button>
                  <Button
                    variant="outlined"
                    size="small"
                    startIcon={<ScheduleIcon />}
                    onClick={() => setMonitoringDialogOpen(true)}
                    sx={{ ml: 2 }}
                  >
                    Schedule Monitor
                  </Button>
                </Box>

                {/* KPI List */}
                <KPIList
                  onEdit={handleEditKPI}
                  onExecute={handleExecuteKPI}
                  onViewHistory={handleViewHistory}
                  onManageSchedule={handleManageSchedule}
                  refreshTrigger={refreshTrigger}
                />
              </Box>
            </Fade>
          )}

          {activeTab === 1 && (
            <Fade in={activeTab === 1} timeout={500}>
              <Box>
                <Typography
                  variant="h6"
                  fontWeight="700"
                  fontSize="0.95rem"
                  sx={{
                    mb: 2,
                    color: 'text.primary'
                  }}
                >
                  About Landing KPI Management
                </Typography>

                <Typography variant="body2" fontSize="0.8rem" paragraph sx={{ mb: 2.5, color: 'text.secondary' }}>
                  The Landing KPI Management system provides a comprehensive solution for managing and
                  executing Key Performance Indicators:
                </Typography>

                {/* Feature Cards Grid */}
                <Grid container spacing={{ xs: 1.5, sm: 2 }}>
                  {/* Create KPIs Card */}
                  <Grid item xs={12} sm={6} md={6}>
                    <Card
                      elevation={0}
                      sx={{
                        height: '100%',
                        border: '1px solid',
                        borderColor: 'divider',
                        borderRadius: 2,
                        transition: 'all 0.3s ease',
                        '&:hover': {
                          borderColor: 'primary.main',
                          boxShadow: '0 8px 24px rgba(25, 118, 210, 0.15)',
                          transform: 'translateY(-4px)',
                        },
                      }}
                    >
                      <CardContent sx={{ p: { xs: 2, sm: 2.5 }, '&:last-child': { pb: { xs: 2, sm: 2.5 } } }}>
                        <Box
                          sx={{
                            display: 'flex',
                            alignItems: 'center',
                            mb: 1.5,
                          }}
                        >
                          <Box
                            sx={{
                              p: 1.25,
                              borderRadius: 2,
                              bgcolor: 'primary.main',
                              color: 'white',
                              display: 'flex',
                              mr: 1.5,
                            }}
                          >
                            <AddIcon sx={{ fontSize: 24 }} />
                          </Box>
                          <Typography variant="h6" fontWeight="700" fontSize="0.95rem">
                            Create KPIs
                          </Typography>
                        </Box>
                        <Typography variant="body2" fontSize="0.8rem" color="text.secondary">
                          Define Key Performance Indicators using natural language queries. Our
                          intelligent system translates your requirements into actionable metrics.
                        </Typography>
                      </CardContent>
                    </Card>
                  </Grid>

                  {/* Execute KPIs Card */}
                  <Grid item xs={12} sm={6} md={6}>
                    <Card
                      elevation={0}
                      sx={{
                        height: '100%',
                        border: '1px solid',
                        borderColor: 'divider',
                        borderRadius: 2,
                        transition: 'all 0.3s ease',
                        '&:hover': {
                          borderColor: 'success.main',
                          boxShadow: '0 8px 24px rgba(46, 125, 50, 0.15)',
                          transform: 'translateY(-4px)',
                        },
                      }}
                    >
                      <CardContent sx={{ p: { xs: 2, sm: 2.5 }, '&:last-child': { pb: { xs: 2, sm: 2.5 } } }}>
                        <Box
                          sx={{
                            display: 'flex',
                            alignItems: 'center',
                            mb: 1.5,
                          }}
                        >
                          <Box
                            sx={{
                              p: 1.25,
                              borderRadius: 2,
                              bgcolor: 'success.main',
                              color: 'white',
                              display: 'flex',
                              mr: 1.5,
                            }}
                          >
                            <PlayArrowIcon sx={{ fontSize: 24 }} />
                          </Box>
                          <Typography variant="h6" fontWeight="700" fontSize="0.95rem">
                            Execute KPIs
                          </Typography>
                        </Box>
                        <Typography variant="body2" fontSize="0.8rem" color="text.secondary">
                          Run KPI queries against your Knowledge Graphs with a single click. Get
                          real-time insights and performance metrics instantly.
                        </Typography>
                      </CardContent>
                    </Card>
                  </Grid>

                  {/* Track History Card */}
                  <Grid item xs={12} sm={6} md={6}>
                    <Card
                      elevation={0}
                      sx={{
                        height: '100%',
                        border: '1px solid',
                        borderColor: 'divider',
                        borderRadius: 2,
                        transition: 'all 0.3s ease',
                        '&:hover': {
                          borderColor: 'warning.main',
                          boxShadow: '0 8px 24px rgba(237, 108, 2, 0.15)',
                          transform: 'translateY(-4px)',
                        },
                      }}
                    >
                      <CardContent sx={{ p: { xs: 2, sm: 2.5 }, '&:last-child': { pb: { xs: 2, sm: 2.5 } } }}>
                        <Box
                          sx={{
                            display: 'flex',
                            alignItems: 'center',
                            mb: 1.5,
                          }}
                        >
                          <Box
                            sx={{
                              p: 1.25,
                              borderRadius: 2,
                              bgcolor: 'warning.main',
                              color: 'white',
                              display: 'flex',
                              mr: 1.5,
                            }}
                          >
                            <HistoryIcon sx={{ fontSize: 24 }} />
                          </Box>
                          <Typography variant="h6" fontWeight="700" fontSize="0.95rem">
                            Track History
                          </Typography>
                        </Box>
                        <Typography variant="body2" fontSize="0.8rem" color="text.secondary">
                          View comprehensive execution history and results. Monitor trends and track
                          performance over time with detailed analytics.
                        </Typography>
                      </CardContent>
                    </Card>
                  </Grid>

                  {/* Drill-down Card */}
                  <Grid item xs={12} sm={6} md={6}>
                    <Card
                      elevation={0}
                      sx={{
                        height: '100%',
                        border: '1px solid',
                        borderColor: 'divider',
                        borderRadius: 2,
                        transition: 'all 0.3s ease',
                        '&:hover': {
                          borderColor: 'secondary.main',
                          boxShadow: '0 8px 24px rgba(220, 0, 78, 0.15)',
                          transform: 'translateY(-4px)',
                        },
                      }}
                    >
                      <CardContent sx={{ p: { xs: 2, sm: 2.5 }, '&:last-child': { pb: { xs: 2, sm: 2.5 } } }}>
                        <Box
                          sx={{
                            display: 'flex',
                            alignItems: 'center',
                            mb: 1.5,
                          }}
                        >
                          <Box
                            sx={{
                              p: 1.25,
                              borderRadius: 2,
                              bgcolor: 'secondary.main',
                              color: 'white',
                              display: 'flex',
                              mr: 1.5,
                            }}
                          >
                            <TrendingUpIcon sx={{ fontSize: 24 }} />
                          </Box>
                          <Typography variant="h6" fontWeight="700" fontSize="0.95rem">
                            Drill-down Analysis
                          </Typography>
                        </Box>
                        <Typography variant="body2" fontSize="0.8rem" color="text.secondary">
                          Explore detailed results with advanced pagination and filtering. Deep dive
                          into your data for comprehensive insights.
                        </Typography>
                      </CardContent>
                    </Card>
                  </Grid>
                </Grid>

                {/* Getting Started Section */}
                <Divider sx={{ my: 2.5 }} />
                <Box
                  sx={{
                    p: { xs: 2, sm: 2.5 },
                    borderRadius: 2,
                    bgcolor: 'primary.50',
                    border: '1px solid',
                    borderColor: 'primary.100',
                  }}
                >
                  <Typography
                    variant="subtitle1"
                    fontSize="0.8rem"
                    sx={{
                      fontWeight: 700,
                      color: 'primary.main',
                      mb: 0.75,
                      display: 'flex',
                      alignItems: 'center'
                    }}
                  >
                    <TrendingUpIcon sx={{ mr: 1, fontSize: 22 }} />
                    Getting Started
                  </Typography>
                  <Typography variant="body2" fontSize="0.8rem" color="text.secondary">
                    Click the <strong>"Create New KPI"</strong> button above to define your first KPI
                    using a natural language query. Our system will guide you through the process of
                    creating powerful, actionable metrics for your organization.
                  </Typography>
                </Box>
              </Box>
            </Fade>
          )}
        </Box>
      </Paper>

      {/* Dialogs */}
      <KPIForm
        open={formOpen}
        kpi={selectedKPI}
        onClose={() => setFormOpen(false)}
        onSuccess={handleFormSuccess}
      />

      <KPIExecutionDialog
        open={executionDialogOpen}
        kpi={selectedKPI}
        onClose={() => setExecutionDialogOpen(false)}
        onSuccess={handleExecutionSuccess}
      />

      <KPIExecutionHistory
        open={historyDialogOpen}
        kpi={selectedKPI}
        onClose={() => setHistoryDialogOpen(false)}
        onViewDrilldown={handleViewDrilldown}
      />

      <KPIDrilldown
        open={drilldownDialogOpen}
        execution={selectedExecution}
        onClose={() => setDrilldownDialogOpen(false)}
      />

      {/* Schedule Management Dialog */}
      <Dialog
        open={scheduleDialogOpen}
        onClose={() => setScheduleDialogOpen(false)}
        maxWidth="lg"
        fullWidth
      >
        <DialogTitle sx={{ display: 'flex', alignItems: 'center', gap: 1 }}>
          <ScheduleIcon />
          Schedule Management - {selectedKPI?.name || selectedKPI?.alias_name}
        </DialogTitle>
        <DialogContent>
          {selectedKPI && (
            <ScheduleManagement
              kpiId={selectedKPI.id}
              kpiName={selectedKPI.name || selectedKPI.alias_name}
            />
          )}
        </DialogContent>
        <DialogActions>
          <Button onClick={() => setScheduleDialogOpen(false)}>Close</Button>
        </DialogActions>
      </Dialog>

      {/* Schedule Monitoring Dashboard Dialog */}
      <Dialog
        open={monitoringDialogOpen}
        onClose={() => setMonitoringDialogOpen(false)}
        maxWidth="xl"
        fullWidth
      >
        <DialogTitle sx={{ display: 'flex', alignItems: 'center', gap: 1 }}>
          <ScheduleIcon />
          Schedule Monitoring Dashboard
        </DialogTitle>
        <DialogContent>
          <ScheduleMonitoringDashboard />
        </DialogContent>
        <DialogActions>
          <Button onClick={() => setMonitoringDialogOpen(false)}>Close</Button>
        </DialogActions>
      </Dialog>
    </Container>
  );
};

export default LandingKPIManagement;
<|MERGE_RESOLUTION|>--- conflicted
+++ resolved
@@ -18,14 +18,11 @@
   useMediaQuery,
   Divider,
   IconButton,
-<<<<<<< HEAD
   Tooltip,
-=======
   Dialog,
   DialogTitle,
   DialogContent,
   DialogActions,
->>>>>>> d8661e62
 } from '@mui/material';
 import {
   Add as AddIcon,
